--- conflicted
+++ resolved
@@ -6,13 +6,8 @@
 	"strings"
 )
 
-<<<<<<< HEAD
-func (s *Environment) FileRead(ctx context.Context, targetFile string, shouldReadEntireFile bool, startLineOneIndexedInclusive int, endLineOneIndexedInclusive int) (string, error) {
-	file, err := s.container().File(targetFile).Contents(ctx)
-=======
-func (env *Environment) FileRead(ctx context.Context, targetFile string, shouldReadEntireFile bool, startLineOneIndexed int, endLineOneIndexedInclusive int) (string, error) {
+func (env *Environment) FileRead(ctx context.Context, targetFile string, shouldReadEntireFile bool, startLineOneIndexedInclusive int, endLineOneIndexedInclusive int) (string, error) {
 	file, err := env.container().File(targetFile).Contents(ctx)
->>>>>>> 928640b5
 	if err != nil {
 		return "", err
 	}
@@ -20,15 +15,9 @@
 		return file, err
 	}
 
-<<<<<<< HEAD
-	lines := strings.Split(string(file), "\n")
+	lines := strings.Split(file, "\n")
 	start := startLineOneIndexedInclusive - 1
-
-=======
-	lines := strings.Split(file, "\n")
-	start := startLineOneIndexed - 1
 	start = max(start, 0)
->>>>>>> 928640b5
 	if start >= len(lines) {
 		start = len(lines) - 1
 	}
