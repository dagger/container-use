package environment

import (
	"bytes"
	"encoding/json"
	"fmt"
	"os"
	"path/filepath"
	"strings"
)

const (
	defaultImage    = "ubuntu:24.04"
	alpineImage     = "alpine:3.21.3@sha256:a8560b36e8b8210634f77d9f7f9efd7ffa463e380b75e2e74aff4511df3ef88c"
	configDir       = ".container-use"
	environmentFile = "environment.json"
)

func DefaultConfig() *EnvironmentConfig {
	return &EnvironmentConfig{
		BaseImage: defaultImage,
		Workdir:   "/workdir",
	}
}

type EnvironmentConfig struct {
	Workdir         string         `json:"workdir,omitempty"`
	BaseImage       string         `json:"base_image,omitempty"`
	SetupCommands   []string       `json:"setup_commands,omitempty"`
	InstallCommands []string       `json:"install_commands,omitempty"`
	Env             KVList         `json:"env,omitempty"`
	Secrets         KVList         `json:"secrets,omitempty"`
	Services        ServiceConfigs `json:"services,omitempty"`
}

type ServiceConfig struct {
	Name         string   `json:"name,omitempty"`
	Image        string   `json:"image,omitempty"`
	Command      string   `json:"command,omitempty"`
	ExposedPorts []int    `json:"exposed_ports,omitempty"`
	Env          []string `json:"env,omitempty"`
}

type ServiceConfigs []*ServiceConfig

func (sc ServiceConfigs) Get(name string) *ServiceConfig {
	for _, cfg := range sc {
		if cfg.Name == name {
			return cfg
		}
	}
	return nil
}

// KVList represents a list of key-value pairs in the format KEY=VALUE
type KVList []string

// parseKeyValue parses a key-value string in the format "KEY=VALUE"
func (kv KVList) parseKeyValue(raw string) (key, value string) {
	k, v, _ := strings.Cut(raw, "=")
	return k, v
}

// Set adds or updates a key-value pair
func (kv *KVList) Set(key, value string) {
	// Remove existing key if it exists
	kv.Unset(key)
	// Add new key-value pair
	*kv = append(*kv, fmt.Sprintf("%s=%s", key, value))
}

// Unset removes a key-value pair by key and returns true if the key was found
func (kv *KVList) Unset(key string) bool {
	found := false
	newList := make([]string, 0, len(*kv))
	for _, item := range *kv {
		if itemKey, _ := kv.parseKeyValue(item); itemKey != key {
			newList = append(newList, item)
		} else {
			found = true
		}
	}
	*kv = newList
	return found
}

// Clear removes all key-value pairs
func (kv *KVList) Clear() {
	*kv = []string{}
}

// Keys returns all keys in the list
func (kv KVList) Keys() []string {
	keys := make([]string, 0, len(kv))
	for _, item := range kv {
		if key, _ := kv.parseKeyValue(item); key != "" {
			keys = append(keys, key)
		}
	}
	return keys
}

// Get returns the value for a given key, or empty string if not found
func (kv KVList) Get(key string) string {
	for _, item := range kv {
		if itemKey, value := kv.parseKeyValue(item); itemKey == key {
			return value
		}
	}
	return ""
}

func (config *EnvironmentConfig) Copy() *EnvironmentConfig {
	copy := *config
	copy.Services = make(ServiceConfigs, len(config.Services))
	for i, svc := range config.Services {
		svcCopy := *svc
		copy.Services[i] = &svcCopy
	}
	return &copy
}

func (config *EnvironmentConfig) Save(baseDir string) error {
	configPath := filepath.Join(baseDir, configDir)
	if err := os.MkdirAll(configPath, 0755); err != nil {
		return err
	}

	// Use a custom encoder to prevent HTML escaping of characters like &, <, >
	var buf bytes.Buffer
	encoder := json.NewEncoder(&buf)
	encoder.SetIndent("", "  ")
	encoder.SetEscapeHTML(false) // This prevents & from being escaped as \u0026

	if err := encoder.Encode(config); err != nil {
		return err
	}

<<<<<<< HEAD
	if err := os.WriteFile(path.Join(configPath, environmentFile), buf.Bytes(), 0644); err != nil {
=======
	if err := os.WriteFile(filepath.Join(configPath, environmentFile), data, 0644); err != nil {
>>>>>>> 122c5db6
		return err
	}

	return nil
}

func (config *EnvironmentConfig) Load(baseDir string) error {
	configPath := filepath.Join(baseDir, configDir)

	data, err := os.ReadFile(filepath.Join(configPath, environmentFile))
	if err != nil && !os.IsNotExist(err) {
		return err
	}
	if err == nil {
		if err := json.Unmarshal(data, config); err != nil {
			return err
		}
	}

	return nil
}<|MERGE_RESOLUTION|>--- conflicted
+++ resolved
@@ -136,11 +136,7 @@
 		return err
 	}
 
-<<<<<<< HEAD
-	if err := os.WriteFile(path.Join(configPath, environmentFile), buf.Bytes(), 0644); err != nil {
-=======
-	if err := os.WriteFile(filepath.Join(configPath, environmentFile), data, 0644); err != nil {
->>>>>>> 122c5db6
+	if err := os.WriteFile(filepath.Join(configPath, environmentFile), buf.Bytes(), 0644); err != nil {
 		return err
 	}
 
