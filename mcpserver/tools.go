--- conflicted
+++ resolved
@@ -9,11 +9,6 @@
 	"log/slog"
 	"os"
 	"os/signal"
-<<<<<<< HEAD
-
-	"syscall"
-=======
->>>>>>> c9e2826b
 
 	"dagger.io/dagger"
 	"github.com/dagger/container-use/environment"
