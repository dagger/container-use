--- conflicted
+++ resolved
@@ -4,11 +4,7 @@
 
 var (
 	explanationArgument = mcp.WithString("explanation",
-<<<<<<< HEAD
-		mcp.Description("One sentence explanation for why this directory is being listed."),
-=======
 		mcp.Description("One sentence explanation for why this tool is being called."),
->>>>>>> 53d2d5c8
 	)
 	environmentSourceArgument = mcp.WithString("environment_source",
 		mcp.Description("Absolute path to the source git repository for the environment."),
@@ -39,15 +35,8 @@
 
 func newEnvironmentTool(toolOptions envToolOptions, mcpToolOptions ...mcp.ToolOption) mcp.Tool {
 	opts := []mcp.ToolOption{
-<<<<<<< HEAD
 		mcp.WithDescription(toolOptions.description),
 		explanationArgument,
-=======
-		mcp.WithDescription(description),
-		explanationArgument,
-		environmentSourceArgument,
-		environmentIDArgument,
->>>>>>> 53d2d5c8
 	}
 
 	// in single-tenant mode, environment tools (except open) use currentEnvironmentID & currentEnvironmentSource as their target env
