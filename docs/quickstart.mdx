--- conflicted
+++ resolved
@@ -23,14 +23,10 @@
     brew install dagger/tap/container-use
     ```
 
-<<<<<<< HEAD
     This will:
     - Install the latest `container-use` binary
     - Add it to your `$PATH`
     - Install shell completions automatically
-
-=======
->>>>>>> 928640b5
     ### Verify Installation
     ```sh
     container-use version
@@ -43,7 +39,6 @@
     curl -fsSL https://raw.githubusercontent.com/dagger/container-use/main/install.sh | bash
     ```
 
-<<<<<<< HEAD
     This script will:
     - Check for Docker & Git (required dependencies)
     - Detect your platform automatically
@@ -79,9 +74,6 @@
     ```
 
     For detailed build instructions, see the [CONTRIBUTING.md](https://github.com/dagger/container-use/blob/main/CONTRIBUTING.md#building) guide.
-
-=======
->>>>>>> 928640b5
     ### Verify Installation
     ```sh
     container-use version
