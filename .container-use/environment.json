{
  "workdir": "/workdir",
  "base_image": "golang:1.24-bullseye",
  "setup_commands": [
<<<<<<< HEAD
    "apt-get update \u0026\u0026 apt-get install -y curl git build-essential jq",
=======
    "apt-get update && apt-get install -y curl git build-essential",
>>>>>>> bfff9fc0
    "curl -fsSL https://get.docker.com | sh",
    "cd /tmp && curl -L https://dl.dagger.io/dagger/install.sh | DAGGER_VERSION=v0.18.11 sh && cp ./bin/dagger /usr/local/bin/dagger",
    "git config --global user.name \"Test User\"",
    "git config --global user.email \"test@dagger.com\"",
    "curl -sSfL https://raw.githubusercontent.com/golangci/golangci-lint/master/install.sh | sh -s -- -b /usr/local/bin v1.61.0",
    "curl -fsSL https://deb.nodesource.com/setup_20.x | bash -",
    "apt-get install -y nodejs",
    "npm i -g mint"
  ]
}<|MERGE_RESOLUTION|>--- conflicted
+++ resolved
@@ -2,11 +2,7 @@
   "workdir": "/workdir",
   "base_image": "golang:1.24-bullseye",
   "setup_commands": [
-<<<<<<< HEAD
-    "apt-get update \u0026\u0026 apt-get install -y curl git build-essential jq",
-=======
-    "apt-get update && apt-get install -y curl git build-essential",
->>>>>>> bfff9fc0
+    "apt-get update && apt-get install -y curl git build-essential jq",
     "curl -fsSL https://get.docker.com | sh",
     "cd /tmp && curl -L https://dl.dagger.io/dagger/install.sh | DAGGER_VERSION=v0.18.11 sh && cp ./bin/dagger /usr/local/bin/dagger",
     "git config --global user.name \"Test User\"",
