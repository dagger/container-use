package repository

import (
	"context"
	"errors"
	"fmt"
	"io"
	"log/slog"
	"net/url"
	"os"
	"os/exec"
	"path/filepath"
	"regexp"
	"slices"
	"strings"

	"dagger.io/dagger"
	"github.com/dagger/container-use/environment"
	"github.com/mitchellh/go-homedir"
)

const (
	maxFileSizeForTextCheck = 10 * 1024 * 1024 // 10MB
)

var (
	urlSchemeRegExp  = regexp.MustCompile(`^[^:]+://`)
	scpLikeURLRegExp = regexp.MustCompile(`^(?:(?P<user>[^@]+)@)?(?P<host>[^:\s]+):(?:(?P<port>[0-9]{1,5})(?:\/|:))?(?P<path>[^\\].*\/[^\\].*)$`)
)

// RunGitCommand executes a git command in the specified directory.
// This is exported for use in tests and other packages that need direct git access.
func RunGitCommand(ctx context.Context, dir string, args ...string) (out string, rerr error) {
	slog.Info(fmt.Sprintf("[%s] $ git %s", dir, strings.Join(args, " ")))
	defer func() {
		slog.Info(fmt.Sprintf("[%s] $ git %s (DONE)", dir, strings.Join(args, " ")), "err", rerr)
	}()

	cmd := exec.CommandContext(ctx, "git", args...)
	cmd.Dir = dir

	output, err := cmd.CombinedOutput()
	if err != nil {
		var exitErr *exec.ExitError
		if errors.As(err, &exitErr) {
			return "", fmt.Errorf("git command failed (exit code %d): %w\nOutput: %s",
				exitErr.ExitCode(), err, string(output))
		}
		return "", fmt.Errorf("git command failed: %w", err)
	}

	return string(output), nil
}

// RunInteractiveGitCommand executes a git command in the specified directory in interactive mode.
func RunInteractiveGitCommand(ctx context.Context, dir string, w io.Writer, args ...string) (rerr error) {
	slog.Info(fmt.Sprintf("[%s] $ git %s", dir, strings.Join(args, " ")))
	defer func() {
		slog.Info(fmt.Sprintf("[%s] $ git %s (DONE)", dir, strings.Join(args, " ")), "err", rerr)
	}()

	cmd := exec.CommandContext(ctx, "git", args...)
	cmd.Dir = dir
	cmd.Stdout = w
	cmd.Stderr = w

	return cmd.Run()
}

func getContainerUseRemote(ctx context.Context, repo string) (string, error) {
	// Check if we already have a container-use remote
	cuRemote, err := RunGitCommand(ctx, repo, "remote", "get-url", "container-use")
	if err != nil {
		// Check for exit code 2 which means the remote doesn't exist
		var exitErr *exec.ExitError
		if errors.As(err, &exitErr) && exitErr.ExitCode() == 2 {
			return "", os.ErrNotExist
		}
		return "", err
	}

	return strings.TrimSpace(cuRemote), nil
}

func (r *Repository) WorktreePath(id string) (string, error) {
	return homedir.Expand(filepath.Join(r.getWorktreePath(), id))
}

func (r *Repository) deleteWorktree(id string) error {
	worktreePath, err := r.WorktreePath(id)
	if err != nil {
		return err
	}
	fmt.Printf("Deleting worktree at %s\n", worktreePath)
	return os.RemoveAll(worktreePath)
}

func (r *Repository) deleteLocalRemoteBranch(id string) error {
	slog.Info("Pruning git worktrees", "repo", r.forkRepoPath)
	if _, err := RunGitCommand(context.Background(), r.forkRepoPath, "worktree", "prune"); err != nil {
		slog.Error("Failed to prune git worktrees", "repo", r.forkRepoPath, "err", err)
		return err
	}

	slog.Info("Deleting local branch", "repo", r.forkRepoPath, "branch", id)
	if _, err := RunGitCommand(context.Background(), r.forkRepoPath, "branch", "-D", id); err != nil {
		slog.Error("Failed to delete local branch", "repo", r.forkRepoPath, "branch", id, "err", err)
		return err
	}

	if _, err := RunGitCommand(context.Background(), r.userRepoPath, "remote", "prune", containerUseRemote); err != nil {
		slog.Error("Failed to fetch and prune container-use remote", "local-repo", r.userRepoPath, "err", err)
		return err
	}

	return nil
}

// initializeWorktree initializes a new worktree for environment creation.
// It pushes the specified gitRef to create a new branch with the given id, then creates a worktree from that branch.
// Returns the worktree path, any submodule warning, and an error.
func (r *Repository) initializeWorktree(ctx context.Context, id, gitRef string) (string, string, error) {
	if gitRef == "" {
		gitRef = "HEAD"
	}

	worktreePath, err := r.WorktreePath(id)
	if err != nil {
		return "", "", err
	}

	slog.Info("Initializing new worktree", "repository", r.userRepoPath, "environment-id", id, "from-ref", gitRef)

	var submoduleWarning string
	err = r.lockManager.WithLock(ctx, LockTypeForkRepo, func() error {
		resolvedRef, err := RunGitCommand(ctx, r.userRepoPath, "rev-parse", gitRef)
		if err != nil {
			return err
		}
		resolvedRef = strings.TrimSpace(resolvedRef)

		_, err = RunGitCommand(ctx, r.userRepoPath, "push", containerUseRemote, fmt.Sprintf("%s:refs/heads/%s", resolvedRef, id))
		if err != nil {
			// Retry once on failure
			_, err = RunGitCommand(ctx, r.userRepoPath, "push", containerUseRemote, fmt.Sprintf("%s:refs/heads/%s", resolvedRef, id))
			if err != nil {
				return err
			}
		}

		_, err = RunGitCommand(ctx, r.forkRepoPath, "worktree", "add", worktreePath, id)
		if err != nil {
			return err
		}

		_, err = RunGitCommand(ctx, r.userRepoPath, "fetch", containerUseRemote, id)
		if err != nil {
			return err
		}

		// Initialize submodules using host credentials
		submoduleOutput, submoduleErr := RunGitCommand(ctx, worktreePath, "submodule", "update", "--init", "--recursive")
		if submoduleErr != nil {
			// Log warning but don't fail - submodules might require auth
			slog.Warn("Failed to initialize submodules",
				"error", submoduleErr,
				"output", submoduleOutput)
			submoduleWarning = fmt.Sprintf("Failed to initialize submodules: %v", submoduleErr)
		}

		// Absorb git directories for submodules to ensure paths are consistent
		// This is especially important for recursive submodules
		_, absorbErr := RunGitCommand(ctx, worktreePath, "submodule", "absorbgitdirs")
		if absorbErr != nil {
			slog.Warn("Failed to absorb git modules for submodules",
				"error", absorbErr)
		}

		return nil
	})

	return worktreePath, submoduleWarning, err
}

// getWorktree gets or recreates a worktree for an existing environment.
// It assumes the environment branch already exists in the forkRepo and will fail if it doesn't.
func (r *Repository) getWorktree(ctx context.Context, id string) (string, error) {
	worktreePath, err := r.WorktreePath(id)
	if err != nil {
		return "", err
	}

	// Early return if the worktree already exists
	if _, err := os.Stat(worktreePath); err == nil {
		return worktreePath, nil
	}

	slog.Info("Recreating worktree for existing environment", "repository", r.userRepoPath, "environment-id", id)

	return worktreePath, r.lockManager.WithLock(ctx, LockTypeForkRepo, func() error {
		// In case something has changed while waiting for lock. prolly too defensive.
		if _, err := os.Stat(worktreePath); err == nil {
			return nil
		}

		// Verify the environment branch exists in forkRepo before creating worktree
		_, err := RunGitCommand(ctx, r.forkRepoPath, "rev-parse", "--verify", id)
		if err != nil {
			return fmt.Errorf("environment branch %s not found in fork repository: %w", id, err)
		}

		_, err = RunGitCommand(ctx, r.forkRepoPath, "worktree", "add", worktreePath, id)
		if err != nil {
			return err
		}

		_, err = RunGitCommand(ctx, r.userRepoPath, "fetch", containerUseRemote, id)
		if err != nil {
			return err
		}

		return nil
	})
}

// createInitialCommit creates an empty commit with the environment creation message - this prevents multiple environments from overwriting the container-use-state on the parent commit
func (r *Repository) createInitialCommit(ctx context.Context, worktreePath, id, title string) error {
	commitMessage := fmt.Sprintf("Create environment %s: %s", id, title)
	_, err := RunGitCommand(ctx, worktreePath, "commit", "--allow-empty", "-m", commitMessage)
	return err
}

func (r *Repository) propagateToWorktree(ctx context.Context, env *environment.Environment, explanation string) (rerr error) {
	slog.Info("Propagating to worktree...",
		"environment.id", env.ID,
		"workdir", env.State.Config.Workdir,
		"id", env.ID)
	defer func() {
		slog.Info("Propagating to worktree... (DONE)",
			"environment.id", env.ID,
			"workdir", env.State.Config.Workdir,
			"id", env.ID,
			"err", rerr)
	}()

	if err := r.exportEnvironment(ctx, env); err != nil {
		return err
	}

	return r.propagateToGit(ctx, env, explanation)
}

// propagateToGit commits exported changes and syncs them back to the user's git repository
func (r *Repository) propagateToGit(ctx context.Context, env *environment.Environment, explanation string) error {
	worktreePath, err := r.WorktreePath(env.ID)
	if err != nil {
		return fmt.Errorf("failed to get worktree path: %w", err)
	}

	if err := r.commitWorktreeChanges(ctx, worktreePath, explanation, env.State.SubmodulePaths); err != nil {
		return fmt.Errorf("failed to commit worktree changes: %w", err)
	}

	if err := r.saveState(ctx, env); err != nil {
		return fmt.Errorf("failed to add notes: %w", err)
	}

	if err := r.lockManager.WithLock(ctx, LockTypeUserRepo, func() error {
		slog.Info("Fetching container-use remote in source repository")
		_, err := RunGitCommand(ctx, r.userRepoPath, "fetch", containerUseRemote, env.ID)
		return err
	}); err != nil {
		return err
	}

	if err := r.propagateGitNotes(ctx, gitNotesStateRef); err != nil {
		return err
	}

	if note := env.Notes.Pop(); note != "" {
		return r.addGitNote(ctx, env, note)
	}

	return nil
}

<<<<<<< HEAD
// readSubmoduleGitdirPath reads the gitdir path from a submodule's .git file
// reading these files on every export is unfortunate-- ideally we'd compute their values,
// but doing so requires complete knowledge of the tree structure of the submodules.
func readSubmoduleGitdirPath(worktreePath, submodulePath string) (string, error) {
	submoduleGitPath := filepath.Join(worktreePath, submodulePath, ".git")

	gitContent, err := os.ReadFile(submoduleGitPath)
	if err != nil {
		return "", fmt.Errorf("failed to read submodule .git file %s: %w", submoduleGitPath, err)
	}

	gitContentStr := strings.TrimSpace(string(gitContent))
	if !strings.HasPrefix(gitContentStr, "gitdir: ") {
		return "", fmt.Errorf("invalid .git file format in submodule %s: %s", submoduleGitPath, gitContentStr)
	}

	return gitContentStr, nil
}

// addSubmoduleGitdirFiles adds .git files for all submodules to the provided directory
func addSubmoduleGitdirFiles(baseDir *dagger.Directory, worktreePath string, submodulePaths []string) (*dagger.Directory, error) {
	result := baseDir

	for _, submodulePath := range submodulePaths {
		gitdirPath, err := readSubmoduleGitdirPath(worktreePath, submodulePath)
		if err != nil {
			return nil, fmt.Errorf("failed to read gitdir path for submodule %s: %w", submodulePath, err)
		}

		result = result.WithNewFile(filepath.Join(submodulePath, ".git"), gitdirPath)
	}

	return result, nil
=======
// propagateFileToWorktree propagates a single file from the environment to the worktree
// This is more efficient than propagateToWorktree for single file operations
func (r *Repository) propagateFileToWorktree(ctx context.Context, env *environment.Environment, filePath, explanation string) (rerr error) {
	slog.Info("Propagating single file to worktree...",
		"environment.id", env.ID,
		"file", filePath,
		"workdir", env.State.Config.Workdir)
	defer func() {
		slog.Info("Propagating single file to worktree... (DONE)",
			"environment.id", env.ID,
			"file", filePath,
			"workdir", env.State.Config.Workdir,
			"err", rerr)
	}()

	if err := r.exportEnvironmentFile(ctx, env, filePath); err != nil {
		return err
	}

	return r.propagateToGit(ctx, env, explanation)
>>>>>>> 2c92b90a
}

func (r *Repository) exportEnvironment(ctx context.Context, env *environment.Environment) error {
	worktreePointer := fmt.Sprintf("gitdir: %s", filepath.Join(r.forkRepoPath, "worktrees", env.ID))

	worktreePath, err := r.WorktreePath(env.ID)
	if err != nil {
		return fmt.Errorf("failed to get worktree path: %w", err)
	}

	// Start with the container's workdir and add the main .git file
	exportDir := env.Workdir().WithNewFile(".git", worktreePointer)

	exportDir, err = addSubmoduleGitdirFiles(exportDir, worktreePath, env.State.SubmodulePaths)
	if err != nil {
		return err
	}

	// Export with wipe to ensure clean state
	_, err = exportDir.Export(ctx, worktreePath, dagger.DirectoryExportOpts{Wipe: true})
	if err != nil {
		return err
	}

	return nil
}

<<<<<<< HEAD
=======
// exportEnvironmentFile exports a single file from the environment to the worktree
func (r *Repository) exportEnvironmentFile(ctx context.Context, env *environment.Environment, filePath string) error {
	worktreePath, err := r.WorktreePath(env.ID)
	if err != nil {
		return fmt.Errorf("failed to get worktree path: %w", err)
	}

	// Get the absolute path for the file in the worktree
	absoluteFilePath := filepath.Join(worktreePath, filePath)

	// Ensure the directory exists
	if err := os.MkdirAll(filepath.Dir(absoluteFilePath), 0755); err != nil {
		return fmt.Errorf("failed to create directory for file %s: %w", filePath, err)
	}

	// Export the single file from the environment
	_, err = env.WorkdirFile(filePath).Export(ctx, absoluteFilePath)
	if err != nil {
		return fmt.Errorf("failed to export file %s: %w", filePath, err)
	}

	return nil
}
>>>>>>> 2c92b90a
func (r *Repository) propagateGitNotes(ctx context.Context, ref string) error {
	fullRef := fmt.Sprintf("refs/notes/%s", ref)

	return r.lockManager.WithLock(ctx, LockTypeUserRepo, func() error {
		fetch := func() error {
			_, err := RunGitCommand(ctx, r.userRepoPath, "fetch", containerUseRemote, fullRef+":"+fullRef)
			return err
		}

		if err := fetch(); err != nil {
			if strings.Contains(err.Error(), "[rejected]") {
				if _, err := RunGitCommand(ctx, r.userRepoPath, "update-ref", "-d", fullRef); err == nil {
					return fetch()
				}
			}
			return err
		}
		return nil
	})
}

func (r *Repository) saveState(ctx context.Context, env *environment.Environment) error {
	state, err := env.State.Marshal()
	if err != nil {
		return err
	}
	worktreePath, err := r.WorktreePath(env.ID)
	if err != nil {
		return fmt.Errorf("failed to get worktree path: %w", err)
	}

	f, err := os.CreateTemp(os.TempDir(), ".container-use-git-notes-*")
	if err != nil {
		return err
	}
	defer f.Close()
	if _, err := f.Write(state); err != nil {
		return err
	}

	return r.lockManager.WithLock(ctx, LockTypeNotes, func() error {
		_, err = RunGitCommand(ctx, worktreePath, "notes", "--ref", gitNotesStateRef, "add", "-f", "-F", f.Name())
		return err
	})
}

func (r *Repository) loadState(ctx context.Context, worktreePath string) ([]byte, error) {
	var result []byte

	err := r.lockManager.WithRLock(ctx, LockTypeNotes, func() error {
		buff, err := RunGitCommand(ctx, worktreePath, "notes", "--ref", gitNotesStateRef, "show")
		if err != nil {
			if strings.Contains(err.Error(), "no note found") {
				result = nil
				return nil
			}
			return err
		}
		result = []byte(buff)
		return nil
	})

	return result, err
}

func (r *Repository) addGitNote(ctx context.Context, env *environment.Environment, note string) error {
	worktreePath, err := r.WorktreePath(env.ID)
	if err != nil {
		return fmt.Errorf("failed to get worktree path: %w", err)
	}
	if err := r.lockManager.WithLock(ctx, LockTypeNotes, func() error {
		_, err = RunGitCommand(ctx, worktreePath, "notes", "--ref", gitNotesLogRef, "append", "-m", note)
		return err
	}); err != nil {
		return err
	}

	return r.propagateGitNotes(ctx, gitNotesLogRef)
}

func (r *Repository) currentUserBranch(ctx context.Context) (string, error) {
	return RunGitCommand(ctx, r.userRepoPath, "branch", "--show-current")
}

func (r *Repository) mergeBase(ctx context.Context, env *environment.EnvironmentInfo) (string, error) {
	currentBranch, err := r.currentUserBranch(ctx)
	if err != nil {
		return "", err
	}
	currentBranch = strings.TrimSpace(currentBranch)
	if currentBranch == "" {
		currentBranch = "HEAD"
	}
	envGitRef := fmt.Sprintf("%s/%s", containerUseRemote, env.ID)
	mergeBase, err := RunGitCommand(ctx, r.userRepoPath, "merge-base", currentBranch, envGitRef)
	if err != nil {
		return "", err
	}
	return strings.TrimSpace(mergeBase), nil
}

func (r *Repository) revisionRange(ctx context.Context, env *environment.EnvironmentInfo) (string, error) {
	mergeBase, err := r.mergeBase(ctx, env)
	if err != nil {
		return "", err
	}
	envGitRef := fmt.Sprintf("%s/%s", containerUseRemote, env.ID)
	return fmt.Sprintf("%s..%s", mergeBase, envGitRef), nil
}

func (r *Repository) commitWorktreeChanges(ctx context.Context, worktreePath, explanation string, submodulePaths []string) error {
	return r.lockManager.WithLock(ctx, LockTypeForkRepo, func() error {
		status, err := RunGitCommand(ctx, worktreePath, "status", "--porcelain")
		if err != nil {
			return err
		}

		if strings.TrimSpace(status) == "" {
			return nil
		}

		if err := r.addNonBinaryFiles(ctx, worktreePath, submodulePaths); err != nil {
			return err
		}

		_, err = RunGitCommand(ctx, worktreePath, "commit", "--allow-empty", "--allow-empty-message", "-m", explanation)
		return err
	})
}

// AI slop below!
// this is just to keep us moving fast because big git repos get hard to work with
// and our demos like to download large dependencies.
// getSubmodulePaths returns a slice of submodule paths relative to the worktree root
func (r *Repository) getSubmodulePaths(ctx context.Context, worktreePath string) []string {
	submodulePaths := []string{}

	// Check if .gitmodules exists
	gitmodulesPath := filepath.Join(worktreePath, ".gitmodules")
	if _, err := os.Stat(gitmodulesPath); os.IsNotExist(err) {
		return submodulePaths
	}

	// Use git submodule status to get submodule paths with correct relative paths from root
	output, err := RunGitCommand(ctx, worktreePath, "submodule", "status", "--recursive")
	if err != nil {
		// If command fails, return empty slice - don't block regular operation
		slog.Debug("Failed to get submodule paths", "error", err)
		return submodulePaths
	}

	for line := range strings.SplitSeq(strings.TrimSpace(output), "\n") {
		line = strings.TrimSpace(line)
		if line != "" {
			// Parse the submodule status line: " <commit> <path> (<description>)"
			// The path is the second field
			fields := strings.Fields(line)
			if len(fields) >= 2 {
				submodulePaths = append(submodulePaths, fields[1])
			}
		}
	}

	return submodulePaths
}

// isWithinSubmodule checks if a file path is within any of the submodule directories
func (r *Repository) isWithinSubmodule(filePath string, submodulePaths []string) bool {
	cleanFilePath := filepath.Clean(filePath)
	for _, submodulePath := range submodulePaths {
		cleanSubmodulePath := filepath.Clean(submodulePath)

		// Check if the file is exactly the submodule path or within it
		if cleanFilePath == cleanSubmodulePath {
			return true
		}

		// Check if the file is within the submodule directory
		if strings.HasPrefix(cleanFilePath, cleanSubmodulePath+string(filepath.Separator)) {
			return true
		}
	}
	return false
}

func (r *Repository) addNonBinaryFiles(ctx context.Context, worktreePath string, submodulePaths []string) error {
	statusOutput, err := RunGitCommand(ctx, worktreePath, "status", "--porcelain")
	if err != nil {
		return err
	}

	// Use cached submodule paths from environment state instead of re-detecting

	for line := range strings.SplitSeq(strings.TrimSpace(statusOutput), "\n") {
		if line == "" {
			continue
		}
		if len(line) < 3 {
			continue
		}

		indexStatus := line[0]
		workTreeStatus := line[1]
		fileName := strings.TrimSpace(line[2:])
		if fileName == "" {
			continue
		}

		if r.shouldSkipFile(fileName) {
			continue
		}

		// Skip files within submodule directories
		if r.isWithinSubmodule(fileName, submodulePaths) {
			slog.Debug("Skipping file within submodule", "file", fileName)
			continue
		}

		switch {
		case indexStatus == '?' && workTreeStatus == '?':
			// ?? = untracked files or directories
			if strings.HasSuffix(fileName, "/") {
				// Untracked directory - traverse and add non-binary files
				dirName := strings.TrimSuffix(fileName, "/")
				if err := r.addFilesFromUntrackedDirectory(ctx, worktreePath, dirName); err != nil {
					return err
				}
			} else if !r.isBinaryFile(worktreePath, fileName) {
				// Untracked file - add if not binary

				_, err = RunGitCommand(ctx, worktreePath, "add", fileName)
				if err != nil {
					return err
				}
			}
		case indexStatus == 'A':
			// A = already staged, skip
			continue
		case indexStatus == 'D' || workTreeStatus == 'D':
			// D = deleted files (always stage deletion)
			_, err = RunGitCommand(ctx, worktreePath, "add", fileName)
			if err != nil {
				return err
			}
		default:
			// M, R, C and other statuses - add if not binary
			if !r.isBinaryFile(worktreePath, fileName) {
				_, err = RunGitCommand(ctx, worktreePath, "add", fileName)
				if err != nil {
					return err
				}
			}
		}
	}

	return nil
}

func (r *Repository) shouldSkipFile(fileName string) bool {
	skipExtensions := []string{
		".tar", ".tar.gz", ".tgz", ".tar.bz2", ".tbz2", ".tar.xz", ".txz",
		".zip", ".rar", ".7z", ".gz", ".bz2", ".xz",
		".exe", ".bin", ".dmg", ".pkg", ".msi",
		".jpg", ".jpeg", ".png", ".gif", ".bmp", ".tiff", ".svg",
		".mp3", ".mp4", ".avi", ".mov", ".wmv", ".flv", ".mkv",
		".pdf", ".doc", ".docx", ".xls", ".xlsx", ".ppt", ".pptx",
		".so", ".dylib", ".dll", ".a", ".lib",
	}

	lowerName := strings.ToLower(fileName)
	for _, ext := range skipExtensions {
		if strings.HasSuffix(lowerName, ext) {
			return true
		}
	}

	// Use cross-platform path-aware directory patterns
	skipDirNames := []string{
		"node_modules", ".git", "__pycache__", "venv", ".venv", "env", ".env",
		"target", "build", "dist", ".next",
	}

	skipFilePatterns := []string{
		".DS_Store", "*.tmp", "*.temp", "*.cache", "*.log",
	}

	// Check if the path contains any of the skip directory names
	pathParts := strings.Split(filepath.ToSlash(lowerName), "/")
	for _, part := range pathParts {
		for _, skipDir := range skipDirNames {
			if part == strings.ToLower(skipDir) {
				return true
			}
		}
	}

	// Check file patterns
	for _, pattern := range skipFilePatterns {
		if strings.Contains(lowerName, strings.ToLower(pattern)) {
			return true
		}
	}

	return false
}

func (r *Repository) IsDirty(ctx context.Context) (bool, string, error) {
	status, err := RunGitCommand(ctx, r.userRepoPath, "status", "--porcelain")
	if err != nil {
		return false, "", err
	}

	if strings.TrimSpace(status) == "" {
		return false, "", nil
	}

	return true, status, nil
}

func (r *Repository) addFilesFromUntrackedDirectory(ctx context.Context, worktreePath, dirName string) error {
	dirPath := filepath.Join(worktreePath, dirName)

	return filepath.Walk(dirPath, func(path string, info os.FileInfo, err error) error {
		if err != nil {
			return err
		}

		relPath, err := filepath.Rel(worktreePath, path)
		if err != nil {
			return err
		}

		if info.IsDir() {
			if r.shouldSkipFile(relPath) {
				return filepath.SkipDir
			}
			return nil
		}

		if r.shouldSkipFile(relPath) {
			return nil
		}

		if !r.isBinaryFile(worktreePath, relPath) {
			_, err = RunGitCommand(ctx, worktreePath, "add", relPath)
			if err != nil {
				return err
			}
		}

		return nil
	})
}

func (r *Repository) isBinaryFile(worktreePath, fileName string) bool {
	fullPath := filepath.Join(worktreePath, fileName)

	stat, err := os.Stat(fullPath)
	if err != nil {
		return true
	}

	if stat.IsDir() {
		return false
	}

	if stat.Size() > maxFileSizeForTextCheck {
		return true
	}

	// Empty files should be treated as text files so `touch .gitkeep` and friends work correctly
	if stat.Size() == 0 {
		return false
	}

	file, err := os.Open(fullPath)
	if err != nil {
		slog.Error("Error opening file", "err", err)
		return true
	}
	defer file.Close()

	buffer := make([]byte, 8000)
	n, err := file.Read(buffer)
	if err != nil && n == 0 {
		return true
	}

	buffer = buffer[:n]
	return slices.Contains(buffer, 0)
}

func (r *Repository) normalizeForkPath(ctx context.Context, repo string) (string, error) {
	// Check if there's an origin remote
	origin, err := RunGitCommand(ctx, repo, "remote", "get-url", "origin")
	if err != nil {
		// If not -- this repository is a local one, we're going to use the filesystem path for the container-use repo
		var exitErr *exec.ExitError
		if errors.As(err, &exitErr) && exitErr.ExitCode() == 2 {
			// Exit code 2 means the remote doesn't exist
			// Create a safe path component from the absolute repo path
			safeRepoPath := createSafePathFromAbsolute(repo)
			return homedir.Expand(filepath.Join(r.getRepoPath(), safeRepoPath))
		}
		return "", err
	}

	// Otherwise, let's use the normalized origin as path
	normalizedOrigin, err := normalizeGitURL(strings.TrimSpace(origin))
	if err != nil {
		return "", err
	}
	return homedir.Expand(filepath.Join(r.getRepoPath(), normalizedOrigin))
}

// createSafePathFromAbsolute converts an absolute path to a safe relative path component
// This handles Windows drive letters and special characters that can't be used in paths
func createSafePathFromAbsolute(absPath string) string {
	// Convert to forward slashes for consistency
	normalized := filepath.ToSlash(absPath)

	// Remove leading slash if present
	normalized = strings.TrimPrefix(normalized, "/")

	// Replace colons (from Windows drive letters) with underscores
	normalized = strings.ReplaceAll(normalized, ":", "_")

	// Replace any remaining problematic characters
	normalized = strings.ReplaceAll(normalized, "<", "_")
	normalized = strings.ReplaceAll(normalized, ">", "_")
	normalized = strings.ReplaceAll(normalized, "|", "_")
	normalized = strings.ReplaceAll(normalized, "?", "_")
	normalized = strings.ReplaceAll(normalized, "*", "_")
	normalized = strings.ReplaceAll(normalized, "\"", "_")

	return normalized
}

func normalizeGitURL(endpoint string) (string, error) {
	if e, ok := normalizeSCPLike(endpoint); ok {
		return e, nil
	}

	return normalizeURL(endpoint)
}

func normalizeURL(endpoint string) (string, error) {
	u, err := url.Parse(endpoint)
	if err != nil {
		return "", err
	}

	if !u.IsAbs() {
		return "", fmt.Errorf(
			"invalid endpoint: %s", endpoint,
		)
	}

	return fmt.Sprintf("%s%s", u.Hostname(), strings.TrimSuffix(u.Path, ".git")), nil
}

func normalizeSCPLike(endpoint string) (string, bool) {
	if matchesURLScheme(endpoint) || !matchesScpLike(endpoint) {
		return "", false
	}

	_, host, _, path := findScpLikeComponents(endpoint)

	return fmt.Sprintf("%s/%s", host, strings.TrimSuffix(path, ".git")), true
}

// matchesURLScheme returns true if the given string matches a URL-like
// format scheme.
func matchesURLScheme(url string) bool {
	return urlSchemeRegExp.MatchString(url)
}

// matchesScpLike returns true if the given string matches an SCP-like
// format scheme.
func matchesScpLike(url string) bool {
	return scpLikeURLRegExp.MatchString(url)
}

// findScpLikeComponents returns the user, host, port and path of the
// given SCP-like URL.
func findScpLikeComponents(url string) (user, host, port, path string) {
	m := scpLikeURLRegExp.FindStringSubmatch(url)
	return m[1], m[2], m[3], m[4]
}<|MERGE_RESOLUTION|>--- conflicted
+++ resolved
@@ -284,7 +284,6 @@
 	return nil
 }
 
-<<<<<<< HEAD
 // readSubmoduleGitdirPath reads the gitdir path from a submodule's .git file
 // reading these files on every export is unfortunate-- ideally we'd compute their values,
 // but doing so requires complete knowledge of the tree structure of the submodules.
@@ -318,7 +317,8 @@
 	}
 
 	return result, nil
-=======
+}
+
 // propagateFileToWorktree propagates a single file from the environment to the worktree
 // This is more efficient than propagateToWorktree for single file operations
 func (r *Repository) propagateFileToWorktree(ctx context.Context, env *environment.Environment, filePath, explanation string) (rerr error) {
@@ -339,7 +339,6 @@
 	}
 
 	return r.propagateToGit(ctx, env, explanation)
->>>>>>> 2c92b90a
 }
 
 func (r *Repository) exportEnvironment(ctx context.Context, env *environment.Environment) error {
@@ -367,8 +366,6 @@
 	return nil
 }
 
-<<<<<<< HEAD
-=======
 // exportEnvironmentFile exports a single file from the environment to the worktree
 func (r *Repository) exportEnvironmentFile(ctx context.Context, env *environment.Environment, filePath string) error {
 	worktreePath, err := r.WorktreePath(env.ID)
@@ -392,7 +389,7 @@
 
 	return nil
 }
->>>>>>> 2c92b90a
+
 func (r *Repository) propagateGitNotes(ctx context.Context, ref string) error {
 	fullRef := fmt.Sprintf("refs/notes/%s", ref)
 
