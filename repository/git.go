package repository

import (
	"context"
	"errors"
	"fmt"
	"io"
	"log/slog"
	"net/url"
	"os"
	"os/exec"
	"path/filepath"
	"regexp"
	"slices"
	"strings"

	"dagger.io/dagger"
	"github.com/dagger/container-use/environment"
	"github.com/mitchellh/go-homedir"
)

const (
	maxFileSizeForTextCheck = 10 * 1024 * 1024 // 10MB
)

var (
	urlSchemeRegExp  = regexp.MustCompile(`^[^:]+://`)
	scpLikeURLRegExp = regexp.MustCompile(`^(?:(?P<user>[^@]+)@)?(?P<host>[^:\s]+):(?:(?P<port>[0-9]{1,5})(?:\/|:))?(?P<path>[^\\].*\/[^\\].*)$`)
)

// RunGitCommand executes a git command in the specified directory.
// This is exported for use in tests and other packages that need direct git access.
func RunGitCommand(ctx context.Context, dir string, args ...string) (out string, rerr error) {
	slog.Info(fmt.Sprintf("[%s] $ git %s", dir, strings.Join(args, " ")))
	defer func() {
		slog.Info(fmt.Sprintf("[%s] $ git %s (DONE)", dir, strings.Join(args, " ")), "err", rerr)
	}()

	cmd := exec.CommandContext(ctx, "git", args...)
	cmd.Dir = dir

	output, err := cmd.CombinedOutput()
	if err != nil {
		var exitErr *exec.ExitError
		if errors.As(err, &exitErr) {
			return "", fmt.Errorf("git command failed (exit code %d): %w\nOutput: %s",
				exitErr.ExitCode(), err, string(output))
		}
		return "", fmt.Errorf("git command failed: %w", err)
	}

	return string(output), nil
}

// RunInteractiveGitCommand executes a git command in the specified directory in interactive mode.
func RunInteractiveGitCommand(ctx context.Context, dir string, w io.Writer, args ...string) (rerr error) {
	slog.Info(fmt.Sprintf("[%s] $ git %s", dir, strings.Join(args, " ")))
	defer func() {
		slog.Info(fmt.Sprintf("[%s] $ git %s (DONE)", dir, strings.Join(args, " ")), "err", rerr)
	}()

	cmd := exec.CommandContext(ctx, "git", args...)
	cmd.Dir = dir
	cmd.Stdout = w
	cmd.Stderr = w

	return cmd.Run()
}

func getContainerUseRemote(ctx context.Context, repo string) (string, error) {
	// Check if we already have a container-use remote
	cuRemote, err := RunGitCommand(ctx, repo, "remote", "get-url", "container-use")
	if err != nil {
		// Check for exit code 2 which means the remote doesn't exist
		var exitErr *exec.ExitError
		if errors.As(err, &exitErr) && exitErr.ExitCode() == 2 {
			return "", os.ErrNotExist
		}
		return "", err
	}

	return strings.TrimSpace(cuRemote), nil
}

func (r *Repository) WorktreePath(id string) (string, error) {
	return homedir.Expand(filepath.Join(r.getWorktreePath(), id))
}

func (r *Repository) deleteWorktree(id string) error {
	worktreePath, err := r.WorktreePath(id)
	if err != nil {
		return err
	}
	fmt.Printf("Deleting worktree at %s\n", worktreePath)
	return os.RemoveAll(worktreePath)
}

func (r *Repository) deleteLocalRemoteBranch(id string) error {
	slog.Info("Pruning git worktrees", "repo", r.forkRepoPath)
	if _, err := RunGitCommand(context.Background(), r.forkRepoPath, "worktree", "prune"); err != nil {
		slog.Error("Failed to prune git worktrees", "repo", r.forkRepoPath, "err", err)
		return err
	}

	slog.Info("Deleting local branch", "repo", r.forkRepoPath, "branch", id)
	if _, err := RunGitCommand(context.Background(), r.forkRepoPath, "branch", "-D", id); err != nil {
		slog.Error("Failed to delete local branch", "repo", r.forkRepoPath, "branch", id, "err", err)
		return err
	}

	if _, err := RunGitCommand(context.Background(), r.userRepoPath, "remote", "prune", containerUseRemote); err != nil {
		slog.Error("Failed to fetch and prune container-use remote", "local-repo", r.userRepoPath, "err", err)
		return err
	}

	return nil
}

// initializeWorktree initializes a new worktree for environment creation.
// It pushes the specified gitRef to create a new branch with the given id, then creates a worktree from that branch.
func (r *Repository) initializeWorktree(ctx context.Context, id, gitRef string) (string, error) {
	if gitRef == "" {
		gitRef = "HEAD"
	}

	worktreePath, err := r.WorktreePath(id)
	if err != nil {
		return "", err
	}

	slog.Info("Initializing new worktree", "repository", r.userRepoPath, "environment-id", id, "from-ref", gitRef)

	return worktreePath, r.lockManager.WithLock(ctx, LockTypeWorktree, func() error {
		resolvedRef, err := RunGitCommand(ctx, r.userRepoPath, "rev-parse", gitRef)
		if err != nil {
			return err
		}
		resolvedRef = strings.TrimSpace(resolvedRef)

		_, err = RunGitCommand(ctx, r.userRepoPath, "push", containerUseRemote, fmt.Sprintf("%s:refs/heads/%s", resolvedRef, id))
		if err != nil {
			// Retry once on failure
			_, err = RunGitCommand(ctx, r.userRepoPath, "push", containerUseRemote, fmt.Sprintf("%s:refs/heads/%s", resolvedRef, id))
			if err != nil {
				return err
			}
		}

		_, err = RunGitCommand(ctx, r.forkRepoPath, "worktree", "add", worktreePath, id)
		if err != nil {
			return err
		}

		_, err = RunGitCommand(ctx, r.userRepoPath, "fetch", containerUseRemote, id)
		if err != nil {
			return err
		}

		return nil
	})
}

// getWorktree gets or recreates a worktree for an existing environment.
// It assumes the environment branch already exists in the forkRepo and will fail if it doesn't.
func (r *Repository) getWorktree(ctx context.Context, id string) (string, error) {
	worktreePath, err := r.WorktreePath(id)
	if err != nil {
		return "", err
	}

	// Early return if the worktree already exists
	if _, err := os.Stat(worktreePath); err == nil {
		return worktreePath, nil
	}

	slog.Info("Recreating worktree for existing environment", "repository", r.userRepoPath, "environment-id", id)

<<<<<<< HEAD
	return worktreePath, r.lockManager.WithLock(ctx, LockTypeForkRepo, func() error {
=======
	return worktreePath, r.lockManager.WithLock(ctx, LockTypeWorktree, func() error {
		// In case something has changed while waiting for lock. prolly too defensive.
>>>>>>> 3dafb4fb
		if _, err := os.Stat(worktreePath); err == nil {
			return nil
		}

		// Verify the environment branch exists in forkRepo before creating worktree
		_, err := RunGitCommand(ctx, r.forkRepoPath, "rev-parse", "--verify", id)
		if err != nil {
			return fmt.Errorf("environment branch %s not found in fork repository: %w", id, err)
		}

		_, err = RunGitCommand(ctx, r.forkRepoPath, "worktree", "add", worktreePath, id)
		if err != nil {
			return err
		}

		_, err = RunGitCommand(ctx, r.userRepoPath, "fetch", containerUseRemote, id)
		if err != nil {
			return err
		}

		return nil
	})
}

// createInitialCommit creates an empty commit with the environment creation message - this prevents multiple environments from overwriting the container-use-state on the parent commit
func (r *Repository) createInitialCommit(ctx context.Context, worktreePath, id, title string) error {
	commitMessage := fmt.Sprintf("Create environment %s: %s", id, title)
	_, err := RunGitCommand(ctx, worktreePath, "commit", "--allow-empty", "-m", commitMessage)
	return err
}

func (r *Repository) propagateToWorktree(ctx context.Context, env *environment.Environment, explanation string) (rerr error) {
	slog.Info("Propagating to worktree...",
		"environment.id", env.ID,
		"workdir", env.State.Config.Workdir,
		"id", env.ID)
	defer func() {
		slog.Info("Propagating to worktree... (DONE)",
			"environment.id", env.ID,
			"workdir", env.State.Config.Workdir,
			"id", env.ID,
			"err", rerr)
	}()

	if err := r.exportEnvironment(ctx, env); err != nil {
		return err
	}

	worktreePath, err := r.WorktreePath(env.ID)
	if err != nil {
		return fmt.Errorf("failed to get worktree path: %w", err)
	}

	if err := r.commitWorktreeChanges(ctx, worktreePath, explanation); err != nil {
		return fmt.Errorf("failed to commit worktree changes: %w", err)
	}

	if err := r.saveState(ctx, env); err != nil {
		return fmt.Errorf("failed to add notes: %w", err)
	}

	if err := r.lockManager.WithLock(ctx, LockTypeUserRepo, func() error {
		slog.Info("Fetching container-use remote in source repository")
		_, err := RunGitCommand(ctx, r.userRepoPath, "fetch", containerUseRemote, env.ID)
		return err
	}); err != nil {
		return err
	}

	if err := r.propagateGitNotes(ctx, gitNotesStateRef); err != nil {
		return err
	}

	return nil
}

func (r *Repository) exportEnvironment(ctx context.Context, env *environment.Environment) error {
	worktreePointer := fmt.Sprintf("gitdir: %s", filepath.Join(r.forkRepoPath, "worktrees", env.ID))

	worktreePath, err := r.WorktreePath(env.ID)
	if err != nil {
		return fmt.Errorf("failed to get worktree path: %w", err)
	}

	_, err = env.Workdir().
		WithNewFile(".git", worktreePointer).
		Export(
			ctx,
			worktreePath,
			dagger.DirectoryExportOpts{Wipe: true},
		)
	if err != nil {
		return err
	}

	return nil
}
func (r *Repository) propagateGitNotes(ctx context.Context, ref string) error {
	fullRef := fmt.Sprintf("refs/notes/%s", ref)

	return r.lockManager.WithLock(ctx, LockTypeUserRepo, func() error {
		fetch := func() error {
			_, err := RunGitCommand(ctx, r.userRepoPath, "fetch", containerUseRemote, fullRef+":"+fullRef)
			return err
		}

		if err := fetch(); err != nil {
			if strings.Contains(err.Error(), "[rejected]") {
				if _, err := RunGitCommand(ctx, r.userRepoPath, "update-ref", "-d", fullRef); err == nil {
					return fetch()
				}
			}
			return err
		}
		return nil
	})
}

func (r *Repository) saveState(ctx context.Context, env *environment.Environment) error {
	state, err := env.State.Marshal()
	if err != nil {
		return err
	}
	worktreePath, err := r.WorktreePath(env.ID)
	if err != nil {
		return fmt.Errorf("failed to get worktree path: %w", err)
	}

	f, err := os.CreateTemp(os.TempDir(), ".container-use-git-notes-*")
	if err != nil {
		return err
	}
	defer f.Close()
	if _, err := f.Write(state); err != nil {
		return err
	}

	return r.lockManager.WithLock(ctx, LockTypeNotes, func() error {
		_, err = RunGitCommand(ctx, worktreePath, "notes", "--ref", gitNotesStateRef, "add", "-f", "-F", f.Name())
		return err
	})
}

func (r *Repository) loadState(ctx context.Context, worktreePath string) ([]byte, error) {
	var result []byte

	err := r.lockManager.WithRLock(ctx, LockTypeNotes, func() error {
		buff, err := RunGitCommand(ctx, worktreePath, "notes", "--ref", gitNotesStateRef, "show")
		if err != nil {
			if strings.Contains(err.Error(), "no note found") {
				result = nil
				return nil
			}
			return err
		}
		result = []byte(buff)
		return nil
	})

	return result, err
}

func (r *Repository) addGitNote(ctx context.Context, env *environment.Environment, note string) error {
	worktreePath, err := r.WorktreePath(env.ID)
	if err != nil {
		return fmt.Errorf("failed to get worktree path: %w", err)
	}
	if err := r.lockManager.WithLock(ctx, LockTypeNotes, func() error {
		_, err = RunGitCommand(ctx, worktreePath, "notes", "--ref", gitNotesLogRef, "append", "-m", note)
		return err
	}); err != nil {
		return err
	}

	return r.propagateGitNotes(ctx, gitNotesLogRef)
}

func (r *Repository) currentUserBranch(ctx context.Context) (string, error) {
	return RunGitCommand(ctx, r.userRepoPath, "branch", "--show-current")
}

func (r *Repository) mergeBase(ctx context.Context, env *environment.EnvironmentInfo) (string, error) {
	currentBranch, err := r.currentUserBranch(ctx)
	if err != nil {
		return "", err
	}
	currentBranch = strings.TrimSpace(currentBranch)
	if currentBranch == "" {
		currentBranch = "HEAD"
	}
	envGitRef := fmt.Sprintf("%s/%s", containerUseRemote, env.ID)
	mergeBase, err := RunGitCommand(ctx, r.userRepoPath, "merge-base", currentBranch, envGitRef)
	if err != nil {
		return "", err
	}
	return strings.TrimSpace(mergeBase), nil
}

func (r *Repository) revisionRange(ctx context.Context, env *environment.EnvironmentInfo) (string, error) {
	mergeBase, err := r.mergeBase(ctx, env)
	if err != nil {
		return "", err
	}
	envGitRef := fmt.Sprintf("%s/%s", containerUseRemote, env.ID)
	return fmt.Sprintf("%s..%s", mergeBase, envGitRef), nil
}

func (r *Repository) commitWorktreeChanges(ctx context.Context, worktreePath, explanation string) error {
	return r.lockManager.WithLock(ctx, LockTypeForkRepo, func() error {
		status, err := RunGitCommand(ctx, worktreePath, "status", "--porcelain")
		if err != nil {
			return err
		}

		if strings.TrimSpace(status) == "" {
			return nil
		}

		if err := r.addNonBinaryFiles(ctx, worktreePath); err != nil {
			return err
		}

		_, err = RunGitCommand(ctx, worktreePath, "commit", "--allow-empty", "--allow-empty-message", "-m", explanation)
		return err
	})
}

// AI slop below!
// this is just to keep us moving fast because big git repos get hard to work with
// and our demos like to download large dependencies.
func (r *Repository) addNonBinaryFiles(ctx context.Context, worktreePath string) error {
	statusOutput, err := RunGitCommand(ctx, worktreePath, "status", "--porcelain")
	if err != nil {
		return err
	}

	for line := range strings.SplitSeq(strings.TrimSpace(statusOutput), "\n") {
		if line == "" {
			continue
		}
		if len(line) < 3 {
			continue
		}

		indexStatus := line[0]
		workTreeStatus := line[1]
		fileName := strings.TrimSpace(line[2:])
		if fileName == "" {
			continue
		}

		if r.shouldSkipFile(fileName) {
			continue
		}

		switch {
		case indexStatus == '?' && workTreeStatus == '?':
			// ?? = untracked files or directories
			if strings.HasSuffix(fileName, "/") {
				// Untracked directory - traverse and add non-binary files
				dirName := strings.TrimSuffix(fileName, "/")
				if err := r.addFilesFromUntrackedDirectory(ctx, worktreePath, dirName); err != nil {
					return err
				}
			} else if !r.isBinaryFile(worktreePath, fileName) {
				// Untracked file - add if not binary

				_, err = RunGitCommand(ctx, worktreePath, "add", fileName)
				if err != nil {
					return err
				}
			}
		case indexStatus == 'A':
			// A = already staged, skip
			continue
		case indexStatus == 'D' || workTreeStatus == 'D':
			// D = deleted files (always stage deletion)
			_, err = RunGitCommand(ctx, worktreePath, "add", fileName)
			if err != nil {
				return err
			}
		default:
			// M, R, C and other statuses - add if not binary
			if !r.isBinaryFile(worktreePath, fileName) {
				_, err = RunGitCommand(ctx, worktreePath, "add", fileName)
				if err != nil {
					return err
				}
			}
		}
	}

	return nil
}

func (r *Repository) shouldSkipFile(fileName string) bool {
	skipExtensions := []string{
		".tar", ".tar.gz", ".tgz", ".tar.bz2", ".tbz2", ".tar.xz", ".txz",
		".zip", ".rar", ".7z", ".gz", ".bz2", ".xz",
		".exe", ".bin", ".dmg", ".pkg", ".msi",
		".jpg", ".jpeg", ".png", ".gif", ".bmp", ".tiff", ".svg",
		".mp3", ".mp4", ".avi", ".mov", ".wmv", ".flv", ".mkv",
		".pdf", ".doc", ".docx", ".xls", ".xlsx", ".ppt", ".pptx",
		".so", ".dylib", ".dll", ".a", ".lib",
	}

	lowerName := strings.ToLower(fileName)
	for _, ext := range skipExtensions {
		if strings.HasSuffix(lowerName, ext) {
			return true
		}
	}

	// Use cross-platform path-aware directory patterns
	skipDirNames := []string{
		"node_modules", ".git", "__pycache__", "venv", ".venv", "env", ".env",
		"target", "build", "dist", ".next",
	}

	skipFilePatterns := []string{
		".DS_Store", "*.tmp", "*.temp", "*.cache", "*.log",
	}

	// Check if the path contains any of the skip directory names
	pathParts := strings.Split(filepath.ToSlash(lowerName), "/")
	for _, part := range pathParts {
		for _, skipDir := range skipDirNames {
			if part == strings.ToLower(skipDir) {
				return true
			}
		}
	}

	// Check file patterns
	for _, pattern := range skipFilePatterns {
		if strings.Contains(lowerName, strings.ToLower(pattern)) {
			return true
		}
	}

	return false
}

func (r *Repository) IsDirty(ctx context.Context) (bool, string, error) {
	status, err := RunGitCommand(ctx, r.userRepoPath, "status", "--porcelain")
	if err != nil {
		return false, "", err
	}

	if strings.TrimSpace(status) == "" {
		return false, "", nil
	}

	return true, status, nil
}

func (r *Repository) addFilesFromUntrackedDirectory(ctx context.Context, worktreePath, dirName string) error {
	dirPath := filepath.Join(worktreePath, dirName)

	return filepath.Walk(dirPath, func(path string, info os.FileInfo, err error) error {
		if err != nil {
			return err
		}

		relPath, err := filepath.Rel(worktreePath, path)
		if err != nil {
			return err
		}

		if info.IsDir() {
			if r.shouldSkipFile(relPath) {
				return filepath.SkipDir
			}
			return nil
		}

		if r.shouldSkipFile(relPath) {
			return nil
		}

		if !r.isBinaryFile(worktreePath, relPath) {
			_, err = RunGitCommand(ctx, worktreePath, "add", relPath)
			if err != nil {
				return err
			}
		}

		return nil
	})
}

func (r *Repository) isBinaryFile(worktreePath, fileName string) bool {
	fullPath := filepath.Join(worktreePath, fileName)

	stat, err := os.Stat(fullPath)
	if err != nil {
		return true
	}

	if stat.IsDir() {
		return false
	}

	if stat.Size() > maxFileSizeForTextCheck {
		return true
	}

	// Empty files should be treated as text files so `touch .gitkeep` and friends work correctly
	if stat.Size() == 0 {
		return false
	}

	file, err := os.Open(fullPath)
	if err != nil {
		slog.Error("Error opening file", "err", err)
		return true
	}
	defer file.Close()

	buffer := make([]byte, 8000)
	n, err := file.Read(buffer)
	if err != nil && n == 0 {
		return true
	}

	buffer = buffer[:n]
	return slices.Contains(buffer, 0)
}

func (r *Repository) normalizeForkPath(ctx context.Context, repo string) (string, error) {
	// Check if there's an origin remote
	origin, err := RunGitCommand(ctx, repo, "remote", "get-url", "origin")
	if err != nil {
		// If not -- this repository is a local one, we're going to use the filesystem path for the container-use repo
		var exitErr *exec.ExitError
		if errors.As(err, &exitErr) && exitErr.ExitCode() == 2 {
			// Exit code 2 means the remote doesn't exist
			// Create a safe path component from the absolute repo path
			safeRepoPath := createSafePathFromAbsolute(repo)
			return homedir.Expand(filepath.Join(r.getRepoPath(), safeRepoPath))
		}
		return "", err
	}

	// Otherwise, let's use the normalized origin as path
	normalizedOrigin, err := normalizeGitURL(strings.TrimSpace(origin))
	if err != nil {
		return "", err
	}
	return homedir.Expand(filepath.Join(r.getRepoPath(), normalizedOrigin))
}

// createSafePathFromAbsolute converts an absolute path to a safe relative path component
// This handles Windows drive letters and special characters that can't be used in paths
func createSafePathFromAbsolute(absPath string) string {
	// Convert to forward slashes for consistency
	normalized := filepath.ToSlash(absPath)

	// Remove leading slash if present
	normalized = strings.TrimPrefix(normalized, "/")

	// Replace colons (from Windows drive letters) with underscores
	normalized = strings.ReplaceAll(normalized, ":", "_")

	// Replace any remaining problematic characters
	normalized = strings.ReplaceAll(normalized, "<", "_")
	normalized = strings.ReplaceAll(normalized, ">", "_")
	normalized = strings.ReplaceAll(normalized, "|", "_")
	normalized = strings.ReplaceAll(normalized, "?", "_")
	normalized = strings.ReplaceAll(normalized, "*", "_")
	normalized = strings.ReplaceAll(normalized, "\"", "_")

	return normalized
}

func normalizeGitURL(endpoint string) (string, error) {
	if e, ok := normalizeSCPLike(endpoint); ok {
		return e, nil
	}

	return normalizeURL(endpoint)
}

func normalizeURL(endpoint string) (string, error) {
	u, err := url.Parse(endpoint)
	if err != nil {
		return "", err
	}

	if !u.IsAbs() {
		return "", fmt.Errorf(
			"invalid endpoint: %s", endpoint,
		)
	}

	return fmt.Sprintf("%s%s", u.Hostname(), strings.TrimSuffix(u.Path, ".git")), nil
}

func normalizeSCPLike(endpoint string) (string, bool) {
	if matchesURLScheme(endpoint) || !matchesScpLike(endpoint) {
		return "", false
	}

	_, host, _, path := findScpLikeComponents(endpoint)

	return fmt.Sprintf("%s/%s", host, strings.TrimSuffix(path, ".git")), true
}

// matchesURLScheme returns true if the given string matches a URL-like
// format scheme.
func matchesURLScheme(url string) bool {
	return urlSchemeRegExp.MatchString(url)
}

// matchesScpLike returns true if the given string matches an SCP-like
// format scheme.
func matchesScpLike(url string) bool {
	return scpLikeURLRegExp.MatchString(url)
}

// findScpLikeComponents returns the user, host, port and path of the
// given SCP-like URL.
func findScpLikeComponents(url string) (user, host, port, path string) {
	m := scpLikeURLRegExp.FindStringSubmatch(url)
	return m[1], m[2], m[3], m[4]
}<|MERGE_RESOLUTION|>--- conflicted
+++ resolved
@@ -175,12 +175,8 @@
 
 	slog.Info("Recreating worktree for existing environment", "repository", r.userRepoPath, "environment-id", id)
 
-<<<<<<< HEAD
 	return worktreePath, r.lockManager.WithLock(ctx, LockTypeForkRepo, func() error {
-=======
-	return worktreePath, r.lockManager.WithLock(ctx, LockTypeWorktree, func() error {
 		// In case something has changed while waiting for lock. prolly too defensive.
->>>>>>> 3dafb4fb
 		if _, err := os.Stat(worktreePath); err == nil {
 			return nil
 		}
